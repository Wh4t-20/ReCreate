<template>
<div style="display: flex; flex-direction: column; height: 100vh; width: 100vw; overflow: hidden;">
    <header>

      <h3 class="name">GreenPoint</h3>
      <button class="theme-button" @click="toggleTheme">
        <img 
          :src="isDarkMode ? '/images/Sun.png' : '/images/Moon.png'" 
          id="moon" 
          :alt="isDarkMode ? 'Sun icon' : 'Moon icon'" 
        />
      </button>
    </header>
    
    <div id="map-container" style="flex-grow: 1; position: relative; width: 100%;"> 
        <div id="map" style="width: 100%; height: 100%;"></div>
        
        <div v-if="clickedLngLat" class="coordinates-display" style="position: absolute; bottom: 70px; left: 10px; background-color: white; padding: 5px; border: 1px solid black; z-index: 1000;">
            <div>Selected Location:</div>
            <div>
                Lat: {{ clickedLngLat.lat.toFixed(4) }}, Lng: {{ clickedLngLat.lng.toFixed(4) }}
            </div>
        </div>
    </div>

    <button 
        class="getstarted" 
        @click="navigateToAnalyze" 
        :disabled="!clickedLngLat"
        title="Select a location on the map first"
    >
<<<<<<< HEAD
        Select location
=======
       Choose location
>>>>>>> a6aeb723
    </button>

</div>
</template>

<script>
import mapboxgl from 'mapbox-gl';
import axios from 'axios'; 
export default {
  name: 'MapPage', 
  data() {
    return {
      map: null,
      isDarkMode: false,
      audio: null,
      clickedLngLat: null, 
      selectedMarker: null, 
    };
  },
  async mounted() {
    const darkMode = localStorage.getItem('darkMode');
    if (darkMode === 'true') {
      document.body.classList.add('dark');
      this.isDarkMode = true;
    }
    try {
        this.audio = new Audio('/bang.mp3'); 
    } catch (e) {
        console.warn("Could not initialize audio for map page:", e);
        this.audio = null;
    }

    const mapBoxAPIKey = import.meta.env.VITE_MAPBOX_ACCESS_TOKEN;
    const initialLat = parseFloat(this.$route.query.lat);
    const initialLon = parseFloat(this.$route.query.lon);
    const locationName = this.$route.query.location || 'Cebu City'; 

    mapboxgl.accessToken = mapBoxAPIKey;
    if (!isNaN(initialLat) && !isNaN(initialLon)) {
      this.initializeMap([initialLon, initialLat], locationName);
    } else {
      // Geocode default location if no initial coordinates are provided
      try {
        const response = await axios.get(`https://api.mapbox.com/geocoding/v5/mapbox.places/${encodeURIComponent(locationName)}.json`, {
          params: {
            access_token: mapboxgl.accessToken,
            limit: 1
          }
        });
        if (response.data.features && response.data.features.length > 0) {
          const [lon, lat] = response.data.features[0].center;
          this.initializeMap([lon, lat], locationName);
        } else {
          throw new Error('No features found for the default location.');
        }
      } catch (error) {
        console.error('Geocoding failed for initial location:', error);
        // Fallback to hardcoded default if geocoding fails
        this.initializeMap([123.8854, 10.3157], 'Cebu City (Default)', 10);
      }
    }
    window.addEventListener('resize', this.handleResize);
  },
  methods: {
    toggleTheme() {
      document.body.classList.toggle('dark');
      this.isDarkMode = !this.isDarkMode;
      localStorage.setItem('darkMode', this.isDarkMode);
      if (this.audio) {
        this.audio.currentTime = 0; 
        this.audio.play().catch(e => console.warn("Audio couldn't play on map page:", e));
      }
    },

    initializeMap(centerCoordinates, locationName, zoomLevel = 12) { // Adjusted default zoom
      this.map = new mapboxgl.Map({
        container: 'map',
        style: 'mapbox://styles/mapbox/streets-v12',
        center: centerCoordinates,
        zoom: zoomLevel,
        attributionControl: false 
      });

      this.map.on('click', (e) => {
        this.clickedLngLat = e.lngLat; // Store {lng, lat}
        this.addOrUpdateMarker(e.lngLat, "Selected Location");
      });
    },

    addOrUpdateMarker(lngLat, popupText = "Selected Location") {
      // Remove the previous marker if it exists
      if (this.selectedMarker) {
        this.selectedMarker.remove();
      }
      // Add a new marker
      this.selectedMarker = new mapboxgl.Marker({
          color: "#FF0000", // Example: Red marker
      })
        .setLngLat(lngLat)
        .setPopup(new mapboxgl.Popup().setText(popupText)) // Optional: show popup on marker click
        .addTo(this.map);
      

    },


    handleResize() {
      if (this.map) {
        this.map.resize();
      }
    },

    navigateToAnalyze() {
      if (this.clickedLngLat) {
        this.$router.push({ 
          path: '/analyze', 
          query: { 
            lat: this.clickedLngLat.lat.toFixed(6), // Pass with good precision
            lon: this.clickedLngLat.lng.toFixed(6) 
          } 
        });
      } else {
        alert("Please select a location on the map first by clicking on it.");
      }
    }
  },
  beforeUnmount() {
    if (this.map) {
      this.map.remove();
      this.map = null;
    }
    window.removeEventListener('resize', this.handleResize);
  }
};
</script><|MERGE_RESOLUTION|>--- conflicted
+++ resolved
@@ -29,11 +29,7 @@
         :disabled="!clickedLngLat"
         title="Select a location on the map first"
     >
-<<<<<<< HEAD
-        Select location
-=======
        Choose location
->>>>>>> a6aeb723
     </button>
 
 </div>
