<template>
  
  <div class="header">
    GreenPoint
  </div>
  <div class="chatbox">
    <div class="chatbox-description">
      <!-- Chatbot description goes here -->
    </div>
  </div>
</template>

<script>

export default {
  name: 'HomePage',
  components: {
    
  }
}
</script>

<style>
<<<<<<< HEAD

=======
>>>>>>> 78b813be
</style><|MERGE_RESOLUTION|>--- conflicted
+++ resolved
@@ -21,8 +21,42 @@
 </script>
 
 <style>
-<<<<<<< HEAD
+@import url('https://fonts.googleapis.com/css2?family=Iceberg&family=Poppins:ital,wght@0,100;0,200;0,300;0,400;0,500;0,600;0,700;0,800;0,900;1,100;1,200;1,300;1,400;1,500;1,600;1,700;1,800;1,900&display=swap');
+* {
+    margin: 0;
+    padding: 0;
+    box-sizing: border-box;
+}
+.header {
+  width: 100%;
+  padding: 15px 30px;
+  background-color: #0A5E36;
+  color: white;
+  display: flex;
+  justify-content: space-between;
+  margin: 0px;
+}
 
-=======
->>>>>>> 78b813be
+body{
+  background-color: #FBF6E9;
+  font-family: "Iceberg", sans-serif;
+  font-weight: 400;
+  font-size: 25px;
+  font-style: normal;
+}
+.chatbox{
+  padding: 10px;
+  height: 100px;
+  border-radius: 6px;
+  margin: 40px auto; 
+  width: 90%;
+  max-width: 500px; 
+  background: #E3F0AF; 
+  box-shadow: 10px 7px 40px -15px black ;
+}
+.chatbox-description{
+  padding: 10px;
+}
+
+
 </style>